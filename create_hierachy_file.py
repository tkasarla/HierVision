import argparse
import json
import math
import os
import warnings
from glob import glob

import matplotlib.pyplot as plt
import networkx as nx
import numpy as np
import pandas as pd
import plotly.graph_objects as go
import torch
<<<<<<< HEAD
from tqdm import tqdm
=======
from collections import defaultdict
>>>>>>> 8f825af1
from loguru import logger
from nltk.corpus import wordnet as wn
from typing import List, Set

from utils.graph_utils import load_graph_from_file

warnings.filterwarnings("ignore")



class HierarchyFileCreator:

    # Supported datasets
    datasets = {
        "ade20k_coarse_to_fine", # semantic segmentation
        "ade20k_scene_cls", # semantic segmentation
        "ade20k_wordnet", # semantic segmentation
        "babel", # action recognition
        "biotrove-balanced", # image classification
        "biotrove-lifestages", # image classification
        "biotrove-unseen", # image classification
        "cityscapes", # semantic segmentation
        "imagenet21k", # image classification
        "imagenetood", # image classification
        "mapillary", # semantic segmentation
        "objects365", # object detection
        "paco-ego4d-test", # semantic segmentation
        "paco-ego4d-train", # semantic segmentation
        "paco-ego4d-val", # semantic segmentation
        "paco-lvis-test", # semantic segmentation
        "paco-lvis-train", # semantic segmentation
        "paco-lvis-val", # semantic segmentation
        "rare_species", # image classification
        "tree_of_life", # image classification
        "visual_genome", # image classification
    }

    # Template for the hierarchy file format (example structure)
    format_template = {
        "directed": True,
        "multigraph": False,
        "graph": {},
        "nodes": [
            { "id": "root", "label": "Root Node" },
            { "id": "child1", "label": "Child 1" },
            ...
        ],
        "links": [
            { "source": "root", "target": "child1" },
            ...
        ]
    }

    def __init__(self, dataset_name: str, dataset_path: str, hierarchy_file_path: str, root_label: str = "root"):
        """
        This class creates a hierarchy file for a given dataset using `networkx`.

        Args:
            dataset_name (str): Name of the dataset. Must be one of the supported datasets.
            dataset_path (str): Path to the dataset directory.
            hierarchy_file_path (str): Path to save the hierarchy file.
            root_label (str): Label for the root node in the hierarchy. Default is "root".
        """
        if dataset_name not in self.datasets:
            raise ValueError(f"Dataset {dataset_name} is not supported.")
        self.dataset_name = dataset_name
        self.dataset_path = dataset_path
        self.dataset_dir = os.path.basename(dataset_path)
        self.hierarchy_files_path = os.path.join(hierarchy_file_path, self.dataset_dir)
        os.makedirs(self.hierarchy_files_path, exist_ok=True)
        self._root_label = root_label

    ### Methods to create hierarchy graphs for different datasets

    def _ade20k_coarse_to_fine(self):
        """
        Creates a hierarchy graph for the ADE20K dataset using coarse-to-fine annotations.
        The hierarchy is constructed based on the 'ispartof' relationships in the annotations.
        
        Args:
            None
        Returns:
            G (nx.DiGraph): Directed graph representing the hierarchy.
        """
        annotation_jsons = glob(os.path.join(self.dataset_path, "images", "**", "*.json"), recursive=True)
        G = nx.DiGraph()
        for json_file in annotation_jsons:
            with open(json_file, 'r', encoding="ISO-8859-1", errors="ignore") as f:
                content = f.read()
            
            content = content.encode("utf-8", errors="ignore")
            objects = json.loads(content)["annotation"]["object"]
            id_to_name = {}
            part_of = {}
            local_to_global_ids = {}

            for obj in objects:
                obj_id = obj["id"]
                node = obj["raw_name"]
                if node == "root":
                    node = node + " (entity)" # to avoid conflicts with the root node
                node_id = obj["name_ndx"]
                local_to_global_ids[obj_id] = node_id
                id_to_name[node_id] = node
                part_of[node_id] = obj["parts"]["ispartof"]
                if node_id not in G:
                    G.add_node(node_id, label=node)
            try:
                for node_id in part_of:
                    if (local_parent_id := part_of[node_id]) == []: 
                        continue
                    if local_parent_id not in local_to_global_ids:
                        continue
                    parent_id = local_to_global_ids[local_parent_id]
                    # Fix 1: Check for valid parent and prevent self-loops
                    if (parent_id in id_to_name and 
                        parent_id != node_id):  # Prevent self-loops
                        
                        parent = id_to_name[parent_id]
                        # Fix 2: Check parent_id instead of parent string
                        if parent_id not in G:
                            G.add_node(parent_id, label=parent)
                        
                        # Fix 3: Prevent cycles by checking if adding edge would create cycle
                        if not G.has_edge(parent_id, node_id) and not nx.has_path(G, node_id, parent_id):
                            G.add_edge(parent_id, node_id)
                        elif nx.has_path(G, node_id, parent_id):
                            logger.warning(f"Skipping edge {parent_id}->{node_id} to prevent cycle")
            except Exception as e:
                print(e)
                breakpoint()
    
        logger.info(f"Created graph for {self.dataset_name} with {G.number_of_nodes()} nodes.")
        return G
    
    # def _ade20k_scene_cls(self):
    #     """
    #     Creates a hierarchy graph for the ADE20K dataset for scene classification tasks.
    #     The hierarchy is inferred from the "scene" attribute in the annotations.
        
    #     Args:
    #         split (str): Split name, either "training" or "validation".
    #     Returns:
    #         G (nx.DiGraph): Directed graph representing the hierarchy.
    #     """
    #     annotation_jsons = glob(os.path.join(self.dataset_path, "images", "**", "*.json"), recursive=True)
    #     G = nx.DiGraph()
    #     for json_file in tqdm(annotation_jsons):
    #         with open(json_file, 'r', encoding="ISO-8859-1", errors="ignore") as f:
    #             content = f.read()
            
    #         content = content.encode("utf-8", errors="ignore")
    #         scene_chain = json.loads(content)["annotation"]["scene"]
    #         for i in range(len(scene_chain) - 1):
    #             scene = scene_chain[i]
    #             if scene not in G:
    #                 G.add_node(scene, label=scene)
    #             if scene_chain[i + 1] not in G:
    #                 G.add_node(scene_chain[i + 1], label=scene_chain[i + 1])
    #             if not G.has_edge(scene, scene_chain[i + 1]):
    #                 G.add_edge(scene, scene_chain[i + 1])
    #     logger.info(f"Created graph for {self.dataset_name} with {G.number_of_nodes()} nodes.")
    #     return G
    
    def _ade20k_scene_cls(self, split: str):
        """
        Creates a hierarchy graph for the ADE20K dataset for scene classification tasks.
        The hierarchy is inferred from the dataset's folder structure.
        
        Args:
            split (str): Split name, either "training" or "validation".
        Returns:
            G (nx.DiGraph): Directed graph representing the hierarchy.
        """
        folders = os.path.join(self.dataset_path, "images", "ADE", split)
        folders = glob(os.path.join(folders, "*", "*"))
        folders = [f for f in folders if os.path.isdir(f)]

        G = nx.DiGraph()
        for folder in folders:
            fine_label = os.path.basename(folder)
            coarse_label = os.path.basename(os.path.dirname(folder))
            if not G.has_node(coarse_label):
                G.add_node(coarse_label, label=coarse_label)
            if not G.has_node(fine_label):
                G.add_node(fine_label, label=fine_label)
            if not G.has_edge(coarse_label, fine_label):
                G.add_edge(coarse_label, fine_label)
        logger.info(f"Created graph for {self.dataset_name}/{split} with {G.number_of_nodes()} nodes.")
        return G

    def _ade20k_wordnet(self):
        """
        Creates a hierarchy graph for the ADE20K dataset using WordNet synsets.
        The hierarchy is constructed based on the WordNet synsets provided in the dataset metadata.
        
        Args:
            None
        Returns:
            G (nx.DiGraph): Directed graph representing the hierarchy.
        """
        # annotation_jsons = glob(os.path.join(self.dataset_path, "images", "**", "*.json"), recursive=True)
        # G = nx.DiGraph()
        # for json_file in tqdm(annotation_jsons):
        #     with open(json_file, 'r', encoding="ISO-8859-1", errors="ignore") as f:
        #         content = f.read()
            
        #     content = content.encode("utf-8", errors="ignore")
        #     objects = json.loads(content)["annotation"]["object"]
        #     for obj in objects:
        #         hypernyms = obj["hypernym"][::-1]
        #         if len(hypernyms) == 0:
        #             continue
        #         node = hypernyms[-1]  # the last hypernym is the object name
        #         node_idx = obj["name_ndx"]
        #         if node_idx not in G:
        #             G.add_node(node_idx, label=node)
                    
        #         for i in range(len(hypernyms) - 1):
        #             if hypernyms[i] not in G:
        #                 G.add_node(hypernyms[i], label=hypernyms[i])
        #             if hypernyms[i + 1] not in G:
        #                 G.add_node(hypernyms[i + 1], label=hypernyms[i + 1])
        #             if not G.has_edge(hypernyms[i], hypernyms[i + 1]):
        #                 G.add_edge(hypernyms[i], hypernyms[i + 1])

        # logger.info(f"Created graph for {self.dataset_name} with {G.number_of_nodes()} nodes.")
        # return G
        ds_metadata = pd.read_pickle(os.path.join(self.dataset_path, "index_ade20k.pkl"))

        chains = ds_metadata["wordnet_synset"]
        G = nx.DiGraph()
        for entry in chains:
            hierarchy = entry.split(".")[::-1]
            for j in range(len(hierarchy) - 1):
                parent, child = hierarchy[j].strip(), hierarchy[j + 1].strip()
                G.add_node(parent, label=parent)
                G.add_node(child, label=child)
                if not G.has_edge(parent, child):
                    G.add_edge(parent, child)

        logger.info(f"Created graph for {self.dataset_name} with {G.number_of_nodes()} nodes.")
        return G

    def _babel(self):
        """
        Creates a hierarchy graph for the Babel dataset.
        TODO: Extract the hierarchy from the annotation files or from https://babel.is.tue.mpg.de/media/upload/stats/babel_label_org.html.
        """
        pass
    
    def _biotrove(self, split: str):
        """
        Creates a hierarchy graph for the BioTrove dataset.
        The hierarchy is constructed based on the taxonomic chains provided in the dataset.

        Args:
            split (str): Split name, either "Balanced", "LifeStages", or "Unseen".
        Returns:
            G (nx.DiGraph): Directed graph representing the hierarchy.
        """
        cols = ["kingdom","phylum","class","order","family","genus","species"]
        chains = pd.read_csv(os.path.join(self.dataset_path, "BioTrove-benchmark", "downloaded", f"BioTrove-{split}.csv"), sep=",", header="infer", usecols=cols)

        G = nx.DiGraph()
        for _, row in chains.iterrows():
            hierarchy = [row[col] for col in cols if pd.notna(row[col])]
            for i in range(len(hierarchy) - 1):
                parent, child = hierarchy[i], hierarchy[i + 1]
                G.add_node(parent, label=parent)
                G.add_node(child, label=child)
                if not G.has_edge(parent, child):
                    G.add_edge(parent, child)

        logger.info(f"Created graph for {self.dataset_name}/{split} with {G.number_of_nodes()} nodes.")
        return G
    
    def _cityscapes(self):
        """
        Creates a hierarchy graph for the Cityscapes dataset.
        The hierarchy is constructed based on the class definitions extracted from https://www.cityscapes-dataset.com/dataset-overview/.
        
        Args:
            None
        Returns:
            G (nx.DiGraph): Directed graph representing the hierarchy.
        """
        with open(os.path.join(self.dataset_path, "class_definitions.json"), "r") as f:
            hierarchy_data = json.load(f)
        
        G = nx.DiGraph()
        for i, sup_cat in enumerate(hierarchy_data):
            G.add_node(i, label=sup_cat)
            for sub_cat in hierarchy_data[sup_cat]:
                G.add_node(sub_cat, label=sub_cat)
                if not G.has_edge(i, sub_cat):
                    G.add_edge(i, sub_cat)
        logger.info(f"Created graph for {self.dataset_name} with {G.number_of_nodes()} nodes.")
        return G

    def _imagenet21k(self, mode="wordnet"):
        """
        Creates a hierarchy graph for the ImageNet-21K dataset.
        The hierarchy is constructed based on the WordNet synsets of the ImageNet classes.

        Args:
            mode (str): Mode for creating the hierarchy. ["wordnet", "imagenet21k-p"]
        Returns:
            G (nx.DiGraph): Directed graph representing the hierarchy.
        """
        def get_name(class_id, id_to_name):
            if class_id in id_to_name:
                return id_to_name[class_id]
            else:
                class_idx = int(class_id[1:])  # Convert to integer ID
                return wn.synset_from_pos_and_offset('n', class_idx).lemma_names()[0]

        child_to_parent, id_to_name, class_list = self._get_imagenet21k_mapping()
        if mode == "wordnet":
            class_list = [int(class_id[1:]) for class_id in class_list]  # Convert to integer IDs
            G = self._apply_wordnet_hierarchy(entity_ids=class_list)
        else:
            G = nx.DiGraph()
            for child, parent in child_to_parent.items():
                child_name = get_name(child, id_to_name)
                parent_name = get_name(parent, id_to_name)
                G.add_node(child, label=child_name)
                G.add_node(parent, label=parent_name)
                if not G.has_edge(parent, child):
                    G.add_edge(parent, child)

        logger.info(f"Created graph for {self.dataset_name} with {G.number_of_nodes()} nodes.")
        return G

    def _imagenetood(self, mode="wordnet"):
        """
        Creates a hierarchy graph for the ImageNet-OOD dataset.
        The hierarchy is constructed based on the WordNet synsets of the ImageNet classes.

        Args:
            mode (str): Mode for creating the hierarchy. ["wordnet", "imagenet21k-p"]
        Returns:
            G (nx.DiGraph): Directed graph representing the hierarchy.
        """
        def get_name(class_id, id_to_name):
            if class_id in id_to_name:
                return id_to_name[class_id]
            else:
                class_idx = int(class_id[1:])  # Convert to integer ID
                return wn.synset_from_pos_and_offset('n', class_idx).lemma_names()[0]
        images = glob(os.path.join(self.dataset_path, "*.JPEG"))
        class_ids = set((os.path.basename(img).split("_")[0] for img in images))
        if mode == "wordnet":
            class_ids = {int(class_id[1:]) for class_id in class_ids}  # Convert to integer IDs
            G = self._apply_wordnet_hierarchy(entity_ids=class_ids)
        else:
            child_to_parent, id_to_name, _ = self._get_imagenet21k_mapping()

            G = nx.DiGraph()
            for class_id in class_ids:
                child_name = get_name(class_id, id_to_name)
                G.add_node(class_id, label=child_name)

                if class_id in child_to_parent:
                    parent_id = child_to_parent[class_id]
                    parent_name = get_name(parent_id, id_to_name)
                    G.add_node(parent_id, label=parent_name)
                    if not G.has_edge(parent_id, class_id):
                        G.add_edge(parent_id, class_id)
        logger.info(f"Created WordNet graph for {self.dataset_name} with {G.number_of_nodes()} nodes.")
        return G

    def _mapillary(self):
        """
        Creates a hierarchy graph for the Mapillary Vistas dataset.
        The hierarchy is constructed based on the class definitions within the annotation files.
        
        Args:
            None
        Returns:
            G (nx.DiGraph): Directed graph representing the hierarchy.
        """
        with open(os.path.join(self.dataset_path, "config.json"), 'r') as f:
            annotation = json.load(f)
        
        G = nx.DiGraph()
        for label in annotation["labels"]:
            node = label["readable"]
            hierarchy = label["name"].split("--")
            if not G.has_node(node):
                G.add_node(node, label=node)
            if len(hierarchy) > 1:
                hierarchy = hierarchy[:-1] + [node]
                for i in range(len(hierarchy) - 1):
                    parent, child = hierarchy[i], hierarchy[i + 1]
                    if not G.has_node(parent):
                        G.add_node(parent, label=parent)
                    if not G.has_node(child):
                        G.add_node(child, label=child)
                    if not G.has_edge(parent, child):
                        G.add_edge(parent, child)
        logger.info(f"Created graph for {self.dataset_name} with {G.number_of_nodes()} nodes.")
        return G

    def _objects365(self):
        """
        Creates a hierarchy graph for the Objects365 dataset.
        The hierarchy is constructed based on the scraped information from https://www.objects365.org/explore.html.

        Args:
            None
        Returns:
            G (nx.DiGraph): Directed graph representing the hierarchy.
        """
        with open(os.path.join(self.dataset_path, "objects365_hierarchy.json"), "r") as f:
            hierarchy_data = json.load(f)
        
        G = nx.DiGraph()
        for sup_cat in hierarchy_data:
            G.add_node(sup_cat, label=sup_cat)
            for sub_cat in hierarchy_data[sup_cat]:
                G.add_node(sub_cat, label=sub_cat)
                if not G.has_edge(sup_cat, sub_cat):
                    G.add_edge(sup_cat, sub_cat)
        logger.info(f"Created graph for {self.dataset_name} with {G.number_of_nodes()} nodes.")
        return G
    
    def _paco(self, subdataset: str, split: str):
        """
        Creates a hierarchy graph for the PACO dataset.
        The hierarchy is constructed based on the object and part annotations in the dataset.
        
        Args:
            subdataset (str): Subdataset name, either "ego4d" or "lvis".
            split (str): Split name, either "train", "val", or "test".
        Returns:
            G (nx.DiGraph): Directed graph representing the hierarchy.
        """
        # the following function is taken from the PACO repository
        def get_obj_and_part_anns(annotations):
            """
            Returns a map between an object annotation ID and 
            (object annotation, list of part annotations) pair.
            """
            obj_ann_id_to_anns = {ann["id"]: (ann, []) for ann in annotations if ann["id"] == ann["obj_ann_id"]}
            for ann in annotations:
                if ann["id"] != ann["obj_ann_id"]:
                    obj_ann_id_to_anns[ann["obj_ann_id"]][1].append(ann)
            return obj_ann_id_to_anns
        
        assert subdataset in ["ego4d", "lvis"], f"Subdataset {subdataset} is not supported."
        
        with open(os.path.join(self.dataset_path, "annotations", f"paco_{subdataset}_v1_{split}.json"), 'r') as f:
            ds_annotations = json.load(f)

        # create mappings for whole-part relationships
        cat_id_to_name = {d["id"]: d["name"] for d in ds_annotations["categories"]}
        obj_ann_id_to_anns = get_obj_and_part_anns(ds_annotations["annotations"])

        # create a directed graph
        G = nx.DiGraph()
        for ann in ds_annotations["annotations"]:
            anns = obj_ann_id_to_anns[ann["obj_ann_id"]] # (object annotation, list of part annotations)
            parent_id = anns[0]["category_id"]
            parent = cat_id_to_name[parent_id]
            G.add_node(parent_id, label=parent)
            for part_ann in anns[1]:
                child_id = part_ann["category_id"]
                child = cat_id_to_name[child_id]
                G.add_node(child_id, label=child)
                if not G.has_edge(parent_id, child_id):
                    G.add_edge(parent_id, child_id)
        logger.info(f"Created graph for {self.dataset_name}/{subdataset}/{split} with {G.number_of_nodes()} nodes.")
        return G
    
    def _rare_species(self):
        """
        Creates a hierarchy graph for the Rare Species dataset.
        The hierarchy is constructed based on the taxonomic chains provided in the dataset's catalog.

        Args:
            None
        Returns:
            G (nx.DiGraph): Directed graph representing the hierarchy.
        """
        cols = ["kingdom","phylum","class","order","family","genus","species"]
        chains = pd.read_csv(os.path.join(self.dataset_path, "metadata", "rarespecies-catalog.csv"), sep=",", header="infer", usecols=cols)

        G = nx.DiGraph()
        for _, row in chains.iterrows():
            hierarchy = [row[col] for col in cols if pd.notna(row[col])]
            for i in range(len(hierarchy) - 1):
                parent, child = hierarchy[i], hierarchy[i + 1]
                G.add_node(parent, label=parent)
                G.add_node(child, label=child)
                if not G.has_edge(parent, child):
                    G.add_edge(parent, child)

        logger.info(f"Created graph for {self.dataset_name}/rare_species with {G.number_of_nodes()} nodes.")
        return G

    def _tree_of_life(self):
        """
        Creates a hierarchy graph for the Tree of Life dataset.
        The hierarchy is constructed based on the taxonomic chains provided in the dataset's metadata.
        
        Args:
            None
        Returns:
            G (nx.DiGraph): Directed graph representing the hierarchy.
        """
        hierarchy_ids_column = "hierarchy_string_tsn"
        hierarchy_column = "hierarchy_string_names"

        chains = pd.read_csv(os.path.join(self.dataset_path, "metadata/species_level_taxonomy_chains.csv"), usecols=[hierarchy_ids_column, hierarchy_column], header=0)
        G = nx.DiGraph()
        for _, row in chains.iterrows():
            hierarchy = row[hierarchy_column].split("->")
            hierarchy_ids = row[hierarchy_ids_column].split("-")
            for i in range(len(hierarchy) - 1):
                parent, pid = hierarchy[i], hierarchy_ids[i]
                child, cid = hierarchy[i + 1], hierarchy_ids[i + 1]
                G.add_node(pid, label=parent)
                G.add_node(cid, label=child)
                if not G.has_edge(pid, cid):
                    G.add_edge(pid, cid)

        logger.info(f"Created graph for {self.dataset_name} with {G.number_of_nodes()} nodes.")
        return G

    def _visual_genome(self):
        """
        Creates a hierarchy graph for the Visual Genome dataset.
        The hierarchy is constructed based on the synsets of objects in the dataset.

        Args:
            None
        Returns:
            G (nx.DiGraph): Directed graph representing the hierarchy.
        """
        # Load Visual Genome objects data
        with open(os.path.join(self.dataset_path, "objects.json"), 'r') as f:
            objects = json.load(f)

        # Extract synset names
        synset_names = set()
        for img in objects:
            
            for obj in img["objects"]:
                synset = obj.get('synsets')
                if synset:
                    synset_names.update(synset)

        logger.info(f"Extracted {len(synset_names)} synset names from Visual Genome.")
        
        # Create WordNet hierarchy graph
        G = self._apply_wordnet_hierarchy(synset_names)

        logger.info(f"Created WordNet graph for Visual Genome with {G.number_of_nodes()} nodes.")
        return G
    
    ### (End) Methods to create hierarchy graphs for different datasets

    ### Helper methods
        
    def _get_imagenet21k_mapping(self):
        """
        Loads the ImageNet-21K class mapping from a precomputed file.
        Returns:
            class_list (list): List of ImageNet-21K class IDs.
        """
        class_mapping = torch.load(os.path.join("datasets", "imagenet21k_miil_tree.pth"), map_location="cpu", weights_only=False)
        child_to_parent = class_mapping["child_2_parent"]
        id_to_name = class_mapping["class_description"]

        return child_to_parent, id_to_name, class_mapping["class_list"]

    def _imagenet_id_to_name(self):
        """
        Loads the ImageNet class index mapping from a JSON file.
        Returns:
            id_to_name (dict): Mapping from ImageNet class IDs to class names.
        """
        with open(os.path.join(os.path.dirname(self.dataset_path), "ImageNet", "imagenet_class_index.json"), "r") as f:
            imagenet_classes = json.load(f)

        id_to_name = dict(imagenet_classes.items())
        return id_to_name

    def _apply_wordnet_hierarchy(self, entity_names: Set | List = None, entity_ids: Set | List = None):
        """
        Applies the WordNet hierarchy to create a directed graph from entity names or IDs.
        
        Args:
            entity_names (set | list): Set or list of entity names (WordNet synsets).
            entity_ids (set | list): Set or list of entity IDs (WordNet offsets).
        Returns:
            G (nx.DiGraph): Directed graph representing the WordNet hierarchy.
        """
        def get_hypernym_paths(synset):
            paths = synset.hypernym_paths()
            path = paths[0] # if multiple paths, take the first one
            path = [(s.name(),s.name().split('.')[0]) for s in path]
            return path

        assert entity_names is not None or entity_ids is not None, "Either entity_names or entity_ids must be provided."
        entities = entity_names if entity_names is not None else entity_ids
        wn_entrypoint = wn.synset if entity_names is not None else (lambda x: wn.synset_from_pos_and_offset('n', x))
        
        # create graph from WordNet hierarchy
        G = nx.DiGraph()
        for entity in entities:
            synset = wn_entrypoint(entity)
            chain = get_hypernym_paths(synset)

            for i in range(len(chain) - 1):
                parent_id, child_id = chain[i][0], chain[i + 1][0]
                parent, child = chain[i][1], chain[i + 1][1]
                if parent == "root":
                    parent = parent + " (entity)"  # to avoid conflicts with the root node
                if child == "root":
                    child = child + " (entity)"
                if not G.has_node(parent_id):
                    G.add_node(parent_id, label=parent)
                if not G.has_node(child_id):
                    G.add_node(child_id, label=child)
                if not G.has_edge(parent_id, child_id):
                    G.add_edge(parent_id, child_id)

        logger.info(f"Created WordNet graph with {G.number_of_nodes()} nodes.")
        return G

    def _map_train_eval_ids(self, G: nx.DiGraph):
        """
        Maps the level ids of the evaluation datasets to the level ids of the training dataset.
        This is necessary because the evaluation datasets may have different level ids than the training dataset.

        Args:
            G (nx.DiGraph): The graph representing the hierarchy of the evaluation dataset.
        Returns:
            G (nx.DiGraph): The graph with updated level ids based on the training dataset.
            number_of_leaves (int): The number of leaf nodes in the graph.
        """
        logger.info("Using train ids to assign level ids for evaluation datasets.")
        dataset_folder = os.path.basename(self.dataset_path)
        train_split = "-".join(self.dataset_name.split("-")[:-1]) + "-train"
        train_graph, _ = load_graph_from_file(os.path.join("metadata", dataset_folder, train_split, "hierarchy.json"))
        train_labels_to_ids = {data['label']:node for node, data in train_graph.nodes(data=True)}
        train_labels_to_ids.pop(self._root_label, None)  # Remove root label if exists
        current_labels_to_ids = {data['label']:node for node, data in G.nodes(data=True)}
        ids_mapping = {current_labels_to_ids[label]: train_labels_to_ids[label] for label in current_labels_to_ids if label in train_labels_to_ids}
        ids_mapping[current_labels_to_ids[self._root_label]] = current_labels_to_ids[self._root_label]  # Ensure root node maps to itself
        G = nx.relabel_nodes(G, ids_mapping, copy=True)
        logger.info(f"Assigned {len(ids_mapping)} level ids based on training dataset.")

        leaves = [n for n in G.nodes if G.out_degree(n) == 0]
        return G, len(leaves)

    def _assign_level_ids(self, G: nx.DiGraph):
        """
        Assigns unique integer ids to nodes in the hierarchy graph based on their hierarchy levels.
        This method ensures that leaf nodes are assigned the lowest ids, and internal nodes are assigned ids based on their depth in the hierarchy.

        Args:
            G (nx.DiGraph): The graph representing the hierarchy.
        Returns:
            G (nx.DiGraph): The graph with updated level ids.
            number_of_leaves (int): The number of leaf nodes in the graph.
        """
        # if "val" in self.dataset_name or "test" in self.dataset_name:
        #     return self._map_train_eval_ids(G)
        
        logger.info("Assigning level ids to nodes based on their hierarchy levels.")

        # Map to store assigned integer ids
        assigned_ids = {}
        next_id = 0

        # Step 1: Find all leaves (nodes with no outgoing edges)
        logger.info("Identifying leaf nodes in the graph.")
        leaves = [n for n in G.nodes if G.out_degree(n) == 0]

        # Step 2: Assign IDs to leaves
        logger.info(f"Assigning IDs to {len(leaves)} leaf nodes.")
        for leaf in leaves:
            assigned_ids[leaf] = next_id
            next_id += 1

        # Step 3: Assign IDs to internal nodes
        logger.info("Processing internal nodes.")
        # For cyclic graphs, use a queue to process nodes whose children are already assigned
        unassigned = set(G.nodes) - set(assigned_ids)
        while unassigned:
            progress = False
            for node in list(unassigned):
                children = list(G.successors(node))
                # If all children are assigned or there are no children (cycle), assign id
                if all(child in assigned_ids for child in children) or not children:
                    assigned_ids[node] = next_id
                    next_id += 1
                    unassigned.remove(node)
                    progress = True
            if not progress:
                # Assign IDs to remaining nodes (in cycles) arbitrarily
                for node in unassigned:
                    assigned_ids[node] = next_id
                    next_id += 1
                break

        G = nx.relabel_nodes(G, assigned_ids, copy=True)

        logger.info(f"Assigned {len(assigned_ids)} unique ids to nodes in the graph.")
        return G, len(leaves)
    
    def _add_virtual_root(self, G: nx.DiGraph):
        """
        Adds a virtual root node to the graph if there is no root.
        A virtual root node is added to connect all nodes that have no incoming edges.
        This is useful for visualizing the hierarchy as a tree structure.

        Args:
            G (nx.DiGraph): The graph representing the hierarchy.
        Returns:
            G (nx.DiGraph): The graph with a virtual root node added.
        """
        logger.info("Adding virtual root node to the graph.")
        progressive_ids = {n:i for i, n in enumerate(G.nodes)}
        G = nx.relabel_nodes(G, progressive_ids, copy=True)  # Ensure nodes have unique ids
        # Find nodes with no incoming edges
        roots = [n for n in G.nodes if G.in_degree(n) == 0]

        if len(roots) == 1:
            logger.info("Only one root candidate found, no need to add a virtual root.")
            return G

        # Add a virtual root node
        root_id = G.number_of_nodes()
        G.add_node(root_id, label=self._root_label)

        # Connect root to all current root candidates
        for node in roots:
            G.add_edge(root_id, node)
        logger.info(f"Virtual root added with {G.number_of_nodes()} total nodes.")
        return G

    def _tree_depth(self, G: nx.DiGraph, root: int):
        """
        Computes the depth of the tree rooted at the given node.

        Args:
            G (nx.DiGraph): The graph representing the hierarchy.
            root (int): The root node of the subtree.

        Returns:
            int: The depth of the tree.
        """
        lengths = nx.single_source_shortest_path_length(G, root)
        return max(lengths.values())

    def _extract_subtree(self, G: nx.DiGraph, root: int, max_depth: int, subsample: float = 1.0):
        """
        Extracts a subtree from the graph starting from the given root node.
        The subtree is pruned based on the specified maximum depth and subsampling factor.

        Args:
            G (nx.DiGraph): The graph representing the hierarchy.
            root (int): The root node of the subtree.
            max_depth (int): The maximum depth of the subtree to extract.
            subsample (float): Subsampling factor to reduce the size of the subtree. Default is 1.0 (no subsampling).
        Returns:
            G_sub (nx.DiGraph): The extracted subtree graph.
        """
        if root not in G:
            raise ValueError(f"Node '{root}' not in graph")

        visited = set()
        queue = [(root, 0)]
        subtree_nodes = []

        pruning_factors = np.linspace(1.0, subsample, num=max_depth + 1)

        while queue:
            node, depth = queue.pop(0)
            if node in visited or depth > max_depth:
                continue
            if np.random.rand() < pruning_factors[depth]: # Randomly sample nodes to reduce size
                visited.add(node)
                subtree_nodes.append(node)
                for child in G.successors(node):
                    queue.append((child, depth + 1))

        return G.subgraph(subtree_nodes).copy()

    def _visualize_hierarchy(self, G: nx.DiGraph, number_of_nodes: int = None, max_depth: int = 3):
        """
        Visualizes the hierarchy graph using a radial layout.

        Args:
            G (nx.DiGraph): The graph representing the hierarchy.
            number_of_nodes (int): Total number of nodes in the graph. If None, uses the number of nodes in G.
            max_depth (int): Maximum depth of the tree to visualize.
        Returns:
            None: Saves the visualization as a PNG file in the hierarchy_files_path.
        """
        # Compute radial layout
        def radial_layout(G: nx.DiGraph, root: int = 0, depth: int = 3):
            """
            Computes a radial layout for the graph G starting from the root node.
            The nodes are arranged in concentric circles based on their depth in the tree.

            Args:
                G (nx.DiGraph): The graph to layout.
                root (int): The root node of the tree.
                depth (int): The maximum depth of the tree.
            Returns:
                pos (dict): A dictionary mapping nodes to their (x, y) positions in the radial layout.
            """
            pos = {root: (0, 0)}  # root at center
            layers = [[] for _ in range(depth + 1)]
            layers[0].append(root)

            # BFS to organize nodes by level
            queue = [(root, 0)]
            while queue:
                node, level = queue.pop(0)
                if level < depth:
                    children = list(G.successors(node))
                    layers[level + 1].extend(children)
                    for child in children:
                        queue.append((child, level + 1))

            # Assign positions in concentric circles
            for level in range(1, depth + 1):
                radius = level  # radial distance can be scaled
                nodes = layers[level]
                angle_step = 2 * math.pi / len(nodes)
                for i, node in enumerate(nodes):
                    theta = i * angle_step
                    x = radius * math.cos(theta)
                    y = radius * math.sin(theta)
                    pos[node] = (x, y)

            return pos

        root = number_of_nodes - 1
        G_sub = self._extract_subtree(G, root, max_depth=max_depth, subsample=1/(math.floor(np.log10(number_of_nodes))))
        max_depth = self._tree_depth(G_sub, root)
        pos = radial_layout(G_sub, root=root, depth=max_depth)

        # Draw the graph
        plt.figure(figsize=(8, 8))
        node_colors = ['orange' if node == root else 'deepskyblue' for node in G_sub.nodes()]
        nx.draw(G_sub, pos, with_labels=False, arrows=True,
                node_size=7, node_color=node_colors, edge_color='darkgray')
        plt.axis('off')
        plt.savefig(os.path.join(self.hierarchy_files_path, "hierarchy.png"), bbox_inches='tight')
        plt.close()

    def _visualize_hierarchy_from_file(self, json_file: str):
        """
        Visualizes the hierarchy from a JSON file.

        Args:
            json_file (str): Path to the JSON file containing the hierarchy data.
        Returns:
            None: Displays the hierarchy as a radial tree using Plotly's Sunburst chart.
        """
        # Load the JSON file
        with open(json_file, 'r') as f:
            data = json.load(f)

        # Create a directed graph
        G = nx.DiGraph()
        logger.info(f"Loaded graph and data")

        # Add nodes
        for node in data["nodes"]:
            G.add_node(node["id"], label=node["label"])

        # Add edges
        for link in data["links"]:
            G.add_edge(link["source"], link["target"])

        logger.info(f"added {len(G.nodes())} nodes and {len(G.edges())} edges to the graph")
        # Get labels for nodes
        labels = nx.get_node_attributes(G, 'label')
        logger.info(f" got {len(labels)} labels for the nodes")

        # Generate a radial tree using Plotly's Sunburst chart
        ids = []
        labels_list = []
        parents = []

        for node in G.nodes():
            ids.append(node)
            labels_list.append(labels[node])
            # Find the parent of the node
            parent = next(iter(G.predecessors(node)), "")  # Root node has no parent
            parents.append(parent)

        # Create the Sunburst chart
        fig = go.Figure(go.Sunburst(
            ids=ids,
            labels=labels_list,
            parents=parents,
            branchvalues="total"
        ))

        fig.update_layout(
            margin=dict(t=0, l=0, r=0, b=0)
        )

        fig.show()
        # save as png
        fig.write_image(os.path.join(self.hierarchy_files_path, "hierarchy_kaleido.png"))

    ### (End) Helper methods

    def create_hierarchy_file(self):
        """
        Creates a hierarchy file for the specified dataset.
        This method generates a directed graph representing the hierarchy of classes in the dataset,
        assigns unique integer ids to the nodes, and exports the hierarchy in JSON format.
        It also exports dataset details in Markdown format and visualizes the hierarchy.
        The hierarchy is created based on the dataset name and the available methods for different datasets.
        The hierarchy is saved in the specified hierarchy_files_path.

        Args:
            None
        Returns:
            None: The hierarchy file is saved in the specified hierarchy_files_path.
        """
        logger.info(f"Creating hierarchy file for dataset: {self.dataset_name}")
        
        if "ade20k" in self.dataset_name:
            if "wordnet" in self.dataset_name:
                logger.info("Creating hierarchy for ADE20K using WordNet.")
                G = self._ade20k_wordnet()
            elif "coarse_to_fine" in self.dataset_name:
                logger.info("Creating hierarchy for ADE20K using coarse-to-fine.")
                G = self._ade20k_coarse_to_fine()
            elif "scene_cls" in self.dataset_name:
                logger.info(f"Creating hierarchy for ADE20K scene classification.")
                G = self._ade20k_scene_cls()
        elif self.dataset_name == "babel":
            raise NotImplementedError("Babel hierarchy creation is not implemented yet.")
            # G = self._babel()
        elif "biotrove" in self.dataset_name:
            if "balanced" in self.dataset_name:
                split = "Balanced"
            elif "lifestages" in self.dataset_name:
                split = "LifeStages"
            elif "unseen" in self.dataset_name:
                split = "Unseen"
            G = self._biotrove(split)
        elif self.dataset_name == "cityscapes":
            G = self._cityscapes()
        elif self.dataset_name == "mapillary":
            G = self._mapillary()
        elif self.dataset_name == "imagenet21k":
            G = self._imagenet21k()
        elif self.dataset_name == "imagenetood":
            G = self._imagenetood()
        elif self.dataset_name == "objects365":
            G = self._objects365()
        elif "paco" in self.dataset_name:
            subdataset, split = self.dataset_name.split("-")[1:]
            G = self._paco(subdataset, split)
        elif self.dataset_name == "rare_species":
            G = self._rare_species()
        elif self.dataset_name == "tree_of_life":
            G = self._tree_of_life()
        elif self.dataset_name == "visual_genome":
            G = self._visual_genome()
        else:
            raise NotImplementedError(f"Hierarchy creation for {self.dataset_name} is not implemented.")

        # Add virtual root node if it doesn't exist
        G = self._add_virtual_root(G)

        # Assign level ids
        G, number_of_classes = self._assign_level_ids(G)

        # Export in JSON format
        logger.info("Exporting hierarchy to JSON format.")
        with open(os.path.join(self.hierarchy_files_path, "hierarchy.json"), 'w') as f:
            data = nx.node_link_data(G, edges="links")
            data['nodes'] = sorted(data['nodes'], key=lambda x: x['id'])
            json.dump(data, f, indent=4)

        # Export dataset details in Markdown format
        logger.info("Exporting dataset details in Markdown format.")
        number_of_nodes = G.number_of_nodes()
        max_depth = self._tree_depth(G, number_of_nodes - 1)
        dataset_details = f"""
        {self.dataset_name.replace("_", " ").capitalize()}
        number of levels in hierarchy: {max_depth}
        number of classes: {number_of_classes}
        """

        with open(os.path.join(self.hierarchy_files_path, "dataset_details.md"), 'w') as f:
            f.write(dataset_details)

        # Visualize the hierarchy
        logger.info("Visualizing the hierarchy.")
        self._visualize_hierarchy(G, number_of_nodes, max_depth)
        self._visualize_hierarchy_from_file(os.path.join(self.hierarchy_files_path, "hierarchy.json"))
        from utils.graph_utils import plot_hierarchy
        plot_hierarchy(os.path.join(self.hierarchy_files_path, "hierarchy.json"))

def main():
    parser = argparse.ArgumentParser(description="Create hierarchy file for a dataset.")
    parser.add_argument("dataset_name", type=str, choices=HierarchyFileCreator.datasets, help="Name of the dataset")
    parser.add_argument("dataset_path", type=str, help="Path to the dataset directory")
    parser.add_argument("hierarchy_file_path", type=str, help="Path to save the hierarchy file")

    args = parser.parse_args()

    creator = HierarchyFileCreator(args.dataset_name, args.dataset_path, args.hierarchy_file_path)
    creator.create_hierarchy_file()
    logger.info(f"Hierarchy file created at {args.hierarchy_file_path}")


def scrape_objects365():
    """
    Scrape the Objects365 hierarchy from the website https://www.objects365.org/explore.html.
    """
    from selenium import webdriver
    from selenium.webdriver.common.by import By
    from selenium.webdriver.chrome.options import Options
    from selenium.webdriver.chrome.service import Service
    from bs4 import BeautifulSoup
    import time

    # Set up Selenium with headless Chrome
    options = Options()
    options.add_argument("--headless")  # Run in headless mode
    service = Service()  # Assumes chromedriver is in your PATH
    driver = webdriver.Chrome(service=service, options=options)

    try:
        # Navigate to the Objects365 Explore page
        url = "https://www.objects365.org/explore.html"
        driver.get(url)

        # Wait for the page to load completely
        time.sleep(5)  # Adjust the sleep time as necessary

        # Locate the element to click (e.g., a button or link)
        # Replace 'element_id' with the actual ID or use other locating strategies
        hierarchy = {}
        for supercat_id in range(11):
            element_to_click = driver.find_element(By.XPATH, f"//button[@onclick='creatCategoryButton({supercat_id})']")
            element_to_click.click()

            # Wait for the new content to load after the click
            time.sleep(5)  # Adjust as necessary based on content load time

            # Get the updated page source and parse with BeautifulSoup
            soup = BeautifulSoup(driver.page_source, 'html.parser')

            supercategory_name = soup.find('button', class_='btn btn-dark btn-sm active').text.strip()
            hierarchy[supercategory_name] = []
            # Now you can use BeautifulSoup to find and extract the desired content
            # For example, extracting all object categories
            categories = soup.find_all('button', class_='btn btn-default btn-block btn-sm')  # Replace with actual class

            for category in categories:
                hierarchy[supercategory_name].append(category.text.strip())

    finally:
        # Close the Selenium driver
        driver.quit()

    with open("../datasets/Objects365/objects365_hierarchy.json", "w") as f:
        json.dump(hierarchy, f, indent=4)


if __name__ == "__main__":
    main()
    # Run the script from command line
    # python create_hierarchy_file.py tree_of_life /path/to/dataset /path/to/hierarchy_file.json<|MERGE_RESOLUTION|>--- conflicted
+++ resolved
@@ -11,11 +11,8 @@
 import pandas as pd
 import plotly.graph_objects as go
 import torch
-<<<<<<< HEAD
 from tqdm import tqdm
-=======
 from collections import defaultdict
->>>>>>> 8f825af1
 from loguru import logger
 from nltk.corpus import wordnet as wn
 from typing import List, Set
